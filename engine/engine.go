package engine

import (
	"bufio"
	"bytes"
	"context"
	"fmt"
<<<<<<< HEAD
	"io"
=======
>>>>>>> 9cce7dbf
	"os"
	"regexp"
	"strings"
	"sync"
	"text/tabwriter"

	"github.com/checkmarx/2ms/engine/linecontent"
	"github.com/checkmarx/2ms/engine/score"

	"github.com/checkmarx/2ms/engine/rules"
	"github.com/checkmarx/2ms/engine/score"
	"github.com/checkmarx/2ms/engine/utils"
	"github.com/checkmarx/2ms/engine/validation"
	"github.com/checkmarx/2ms/lib/secrets"
	"github.com/checkmarx/2ms/plugins"
	"github.com/rs/zerolog/log"
	"github.com/spf13/cobra"
	"github.com/zricethezav/gitleaks/v8/config"
	"github.com/zricethezav/gitleaks/v8/detect"
	"golang.org/x/sync/semaphore"
)

type Engine struct {
	rules              map[string]config.Rule
	rulesBaseRiskScore map[string]float64
	detector           detect.Detector
	validator          validation.Validator

	ignoredIds    []string
	allowedValues []string
}

const (
	customRegexRuleIdFormat = "custom-regex-%d"
	ChunkSize               = 100 * 1024      // 100Kib
	MaxPeekSize             = 25 * 1024       // 25Kib
	SmallFileThreshold      = 1 * 1024 * 1024 // 1MiB
)

var (
	// Hols the buffer for reading chunks
	bufPool = sync.Pool{
		New: func() interface{} { return make([]byte, ChunkSize) },
	}
	// Holds the buffer for peeking
	peekBufPool = sync.Pool{
		New: func() interface{} {
			// pre-allocate enough capacity for initial chunk + peek
			return bytes.NewBuffer(make([]byte, 0, ChunkSize+MaxPeekSize))
		},
	}
)

type EngineConfig struct {
	SelectedList []string
	IgnoreList   []string
	SpecialList  []string

	MaxTargetMegabytes int

	IgnoredIds    []string
	AllowedValues []string
}

func Init(engineConfig EngineConfig) (*Engine, error) {
	selectedRules := rules.FilterRules(engineConfig.SelectedList, engineConfig.IgnoreList, engineConfig.SpecialList)
	if len(*selectedRules) == 0 {
		return nil, fmt.Errorf("no rules were selected")
	}

	rulesToBeApplied := make(map[string]config.Rule)
	rulesBaseRiskScore := make(map[string]float64)
	keywords := []string{}
	for _, rule := range *selectedRules {
		rulesToBeApplied[rule.Rule.RuleID] = rule.Rule
		rulesBaseRiskScore[rule.Rule.RuleID] = score.GetBaseRiskScore(rule.ScoreParameters.Category, rule.ScoreParameters.RuleType)
		for _, keyword := range rule.Rule.Keywords {
			keywords = append(keywords, strings.ToLower(keyword))
		}
	}
	cfg.Rules = rulesToBeApplied
	cfg.Keywords = keywords

	detector := detect.NewDetector(cfg)
	detector.MaxTargetMegaBytes = engineConfig.MaxTargetMegabytes

	return &Engine{
		rules:              rulesToBeApplied,
		rulesBaseRiskScore: rulesBaseRiskScore,
		detector:           *detector,
		validator:          *validation.NewValidator(),

		ignoredIds:    engineConfig.IgnoredIds,
		allowedValues: engineConfig.AllowedValues,
	}, nil
}

<<<<<<< HEAD
// DetectFragment detects secrets in the given fragment
func (e *Engine) DetectFragment(item plugins.ISourceItem, secretsChannel chan *secrets.Secret, pluginName string) error {
=======
func (e *Engine) Detect(item plugins.ISourceItem, secretsChannel chan *secrets.Secret, wg *sync.WaitGroup, pluginName string, errors chan error) {
	defer wg.Done()
	const CxFileEndMarker = ";cx-file-end"

>>>>>>> 9cce7dbf
	fragment := detect.Fragment{
		Raw:      *item.GetContent(),
		FilePath: item.GetSource(),
	}

<<<<<<< HEAD
	return e.DetectSecrets(item, fragment, secretsChannel, pluginName)
}

// DetectFile reads the given file and detects secrets in it
func (e *Engine) DetectFile(ctx context.Context, item plugins.ISourceItem, secretsChannel chan *secrets.Secret,
	memoryBudget int64, sem *semaphore.Weighted) error {
	fi, err := os.Stat(item.GetSource())
	if err != nil {
		return fmt.Errorf("failed to stat %q: %w", item.GetSource(), err)
	}

	fileSize := fi.Size()
	if e.isFileSizeExceedingLimit(fileSize) {
		log.Debug().Int64("size", fileSize/1000000).Msg("Skipping file: exceeds --max-target-megabytes")
		return nil
	}

	// Check if file size exceeds the file threshold, if so, use chunking, if not, read the whole file
	if fileSize > SmallFileThreshold {
		// ChunkSize * 2             ->  raw read buffer + bufio.Reader’s internal slice
		// + (ChunkSize+MaxPeekSize) ->  peekBuf backing slice
		// + (ChunkSize+MaxPeekSize) ->  chunkStr copy
		weight := int64(ChunkSize*4 + MaxPeekSize*2)
		err = utils.AcquireMemoryWeight(ctx, weight, memoryBudget, sem)
		if err != nil {
			return fmt.Errorf("failed to acquire memory: %w", err)
		}
		defer sem.Release(weight)

		return e.DetectChunks(item, secretsChannel)
	} else {
		// fileSize * 2 -> data file bytes and its conversion to string
		weight := fileSize * 2
		err = utils.AcquireMemoryWeight(ctx, weight, memoryBudget, sem)
		if err != nil {
			return fmt.Errorf("failed to acquire memory: %w", err)
		}
		defer sem.Release(weight)

		data, err := os.ReadFile(item.GetSource())
		if err != nil {
			return fmt.Errorf("read small file %q: %w", item.GetSource(), err)
		}
		fragment := detect.Fragment{
			Raw:      string(data),
			FilePath: item.GetSource(),
		}

		return e.DetectSecrets(item, fragment, secretsChannel, "filesystem")
	}
}

// DetectChunks reads the given file in chunks and detects secrets in each chunk
func (e *Engine) DetectChunks(item plugins.ISourceItem, secretsChannel chan *secrets.Secret) error {
	f, err := os.Open(item.GetSource())
	if err != nil {
		return fmt.Errorf("failed to open file %s: %w", item.GetSource(), err)
	}
	defer func() {
		_ = f.Close()
	}()

	reader := bufio.NewReaderSize(f, ChunkSize)
	totalLines := 0

	for {
		// Reuse the buffer from the pool
		buf := bufPool.Get().([]byte)
		n, err := reader.Read(buf)

		// "Callers should always process the n > 0 bytes returned before considering the error err."
		// https://pkg.go.dev/io#Reader
		if n > 0 {
			// Only check the filetype at the start of file
			if totalLines == 0 && utils.ShouldSkipFile(buf[:n]) {
				log.Debug().Msgf("Skipping file %s: unsupported file type", item.GetSource())
				return nil
			}

			peekBuf, err := e.processChunk(reader, buf[:n], item, secretsChannel, &totalLines)
=======
	fragment.Raw += CxFileEndMarker + "\n"
	gitInfo := item.GetGitInfo()

	values := e.detector.Detect(fragment)

	for idx, value := range values {
		itemId := getFindingId(item, value)
		var startLine, endLine int
		var err error
		if pluginName == "filesystem" {
			startLine = value.StartLine + 1
			endLine = value.EndLine + 1
		} else if pluginName == "git" {
			startLine, endLine, err = plugins.GetGitStartAndEndLine(gitInfo, value.StartLine, value.EndLine)
>>>>>>> 9cce7dbf
			if err != nil {
				// release before early return
				peekBufPool.Put(peekBuf)
				//lint:ignore SA6002 boxing a small slice header is negligible here
				bufPool.Put(buf)
				return err
			}

			// Put the peek buffer back into the pool
			peekBufPool.Put(peekBuf)
		}
<<<<<<< HEAD
		// Put the buffer back into the pool
		//lint:ignore SA6002 boxing a small slice header is negligible here
		bufPool.Put(buf)

=======

		if idx == len(values)-1 && strings.HasSuffix(value.Line, CxFileEndMarker) {
			value.Line = value.Line[:len(value.Line)-len(CxFileEndMarker)]
			value.EndColumn--
		}

		lineContent, err := linecontent.GetLineContent(value.Line, value.Secret)
>>>>>>> 9cce7dbf
		if err != nil {
			if err == io.EOF {
				return nil
			}
			return fmt.Errorf("failed to read file %s: %w", item.GetSource(), err)
		}
	}
}

// DetectSecrets detects secrets and sends them to the secrets channel
func (e *Engine) DetectSecrets(item plugins.ISourceItem, fragment detect.Fragment, secrets chan *secrets.Secret,
	pluginName string) error {
	for _, value := range e.detector.Detect(fragment) {
		secret, buildErr := utils.BuildSecret(item, value, pluginName)
		if buildErr != nil {
			return fmt.Errorf("failed to build secret: %w", buildErr)
		}
		if !utils.IsSecretIgnored(secret, &e.ignoredIds, &e.allowedValues) {
			secrets <- secret
		} else {
			log.Debug().Msgf("Secret %s was ignored", secret.ID)
		}
	}
	return nil
}

// processChunk reads the next chunk of data from file and detects secrets in it
func (e *Engine) processChunk(reader *bufio.Reader, buf []byte, item plugins.ISourceItem,
	secretsChannel chan *secrets.Secret, totalLines *int) (*bytes.Buffer, error) {
	peekBuf := peekBufPool.Get().(*bytes.Buffer)
	peekBuf.Reset()
	peekBuf.Write(buf) // seed with the current chunk

	// Try to split chunks across large areas of whitespace, if possible
	if readErr := utils.ReadUntilSafeBoundary(reader, len(buf), MaxPeekSize, peekBuf); readErr != nil {
		return peekBuf, fmt.Errorf("failed to read until safe boundary: %w", readErr)
	}

	// Count the number of newlines in this chunk
	chunkStr := peekBuf.String()
	linesInChunk := strings.Count(chunkStr, "\n")
	*totalLines += linesInChunk

	fragment := detect.Fragment{
		Raw:      chunkStr,
		FilePath: item.GetSource(),
	}
	if detectErr := e.DetectSecrets(item, fragment, secretsChannel, "filesystem"); detectErr != nil {
		return peekBuf, fmt.Errorf("failed to detect secrets: %w", detectErr)
	}

	return peekBuf, nil
}

// isFileSizeExceedingLimit checks if the file size exceeds the max target megabytes limit
func (e *Engine) isFileSizeExceedingLimit(fileSize int64) bool {
	if e.detector.MaxTargetMegaBytes > 0 {
		rawLength := fileSize / 1000000 // convert to MB
		return rawLength > int64(e.detector.MaxTargetMegaBytes)
	}
	return false
}

func (e *Engine) AddRegexRules(patterns []string) error {
	for idx, pattern := range patterns {
		regex, err := regexp.Compile(pattern)
		if err != nil {
			return fmt.Errorf("failed to compile regex rule %s: %w", pattern, err)
		}
		rule := config.Rule{
			Description: "Custom Regex Rule From User",
			RuleID:      fmt.Sprintf(customRegexRuleIdFormat, idx+1),
			Regex:       regex,
			Keywords:    []string{},
		}
		e.rules[rule.RuleID] = rule
	}
	return nil
}

func (e *Engine) RegisterForValidation(secret *secrets.Secret, wg *sync.WaitGroup) {
	defer wg.Done()
	e.validator.RegisterForValidation(secret)
}

func (e *Engine) Score(secret *secrets.Secret, validateFlag bool, wg *sync.WaitGroup) {
	defer wg.Done()
	validationStatus := secrets.UnknownResult // default validity
	if validateFlag {
		validationStatus = secret.ValidationStatus
	}
	secret.CvssScore = score.GetCvssScore(e.GetRuleBaseRiskScore(secret.RuleID), validationStatus)
}

func (e *Engine) Validate() {
	e.validator.Validate()
}

func (e *Engine) GetRuleBaseRiskScore(ruleId string) float64 {
	return e.rulesBaseRiskScore[ruleId]
}

func GetRulesCommand(engineConfig *EngineConfig) *cobra.Command {
	canValidateDisplay := map[bool]string{
		true:  "V",
		false: "",
	}

	return &cobra.Command{
		Use:   "rules",
		Short: "List all rules",
		Long:  `List all rules`,
		RunE: func(cmd *cobra.Command, args []string) error {

			rules := rules.FilterRules(engineConfig.SelectedList, engineConfig.IgnoreList, engineConfig.SpecialList)

			tab := tabwriter.NewWriter(os.Stdout, 1, 2, 2, ' ', 0)

			fmt.Fprintln(tab, "Name\tDescription\tTags\tValidity Check")
			fmt.Fprintln(tab, "----\t----\t----\t----")
			for _, rule := range *rules {
				fmt.Fprintf(
					tab,
					"%s\t%s\t%s\t%s\n",
					rule.Rule.RuleID,
					rule.Rule.Description,
					strings.Join(rule.Tags, ","),
					canValidateDisplay[validation.IsCanValidateRule(rule.Rule.RuleID)],
				)
			}
			if err := tab.Flush(); err != nil {
				return err
			}

			return nil
		},
	}
}<|MERGE_RESOLUTION|>--- conflicted
+++ resolved
@@ -5,18 +5,12 @@
 	"bytes"
 	"context"
 	"fmt"
-<<<<<<< HEAD
 	"io"
-=======
->>>>>>> 9cce7dbf
 	"os"
 	"regexp"
 	"strings"
 	"sync"
 	"text/tabwriter"
-
-	"github.com/checkmarx/2ms/engine/linecontent"
-	"github.com/checkmarx/2ms/engine/score"
 
 	"github.com/checkmarx/2ms/engine/rules"
 	"github.com/checkmarx/2ms/engine/score"
@@ -106,21 +100,13 @@
 	}, nil
 }
 
-<<<<<<< HEAD
 // DetectFragment detects secrets in the given fragment
 func (e *Engine) DetectFragment(item plugins.ISourceItem, secretsChannel chan *secrets.Secret, pluginName string) error {
-=======
-func (e *Engine) Detect(item plugins.ISourceItem, secretsChannel chan *secrets.Secret, wg *sync.WaitGroup, pluginName string, errors chan error) {
-	defer wg.Done()
-	const CxFileEndMarker = ";cx-file-end"
-
->>>>>>> 9cce7dbf
 	fragment := detect.Fragment{
 		Raw:      *item.GetContent(),
 		FilePath: item.GetSource(),
 	}
 
-<<<<<<< HEAD
 	return e.DetectSecrets(item, fragment, secretsChannel, pluginName)
 }
 
@@ -201,22 +187,6 @@
 			}
 
 			peekBuf, err := e.processChunk(reader, buf[:n], item, secretsChannel, &totalLines)
-=======
-	fragment.Raw += CxFileEndMarker + "\n"
-	gitInfo := item.GetGitInfo()
-
-	values := e.detector.Detect(fragment)
-
-	for idx, value := range values {
-		itemId := getFindingId(item, value)
-		var startLine, endLine int
-		var err error
-		if pluginName == "filesystem" {
-			startLine = value.StartLine + 1
-			endLine = value.EndLine + 1
-		} else if pluginName == "git" {
-			startLine, endLine, err = plugins.GetGitStartAndEndLine(gitInfo, value.StartLine, value.EndLine)
->>>>>>> 9cce7dbf
 			if err != nil {
 				// release before early return
 				peekBufPool.Put(peekBuf)
@@ -228,20 +198,10 @@
 			// Put the peek buffer back into the pool
 			peekBufPool.Put(peekBuf)
 		}
-<<<<<<< HEAD
 		// Put the buffer back into the pool
 		//lint:ignore SA6002 boxing a small slice header is negligible here
 		bufPool.Put(buf)
 
-=======
-
-		if idx == len(values)-1 && strings.HasSuffix(value.Line, CxFileEndMarker) {
-			value.Line = value.Line[:len(value.Line)-len(CxFileEndMarker)]
-			value.EndColumn--
-		}
-
-		lineContent, err := linecontent.GetLineContent(value.Line, value.Secret)
->>>>>>> 9cce7dbf
 		if err != nil {
 			if err == io.EOF {
 				return nil
@@ -254,8 +214,11 @@
 // DetectSecrets detects secrets and sends them to the secrets channel
 func (e *Engine) DetectSecrets(item plugins.ISourceItem, fragment detect.Fragment, secrets chan *secrets.Secret,
 	pluginName string) error {
-	for _, value := range e.detector.Detect(fragment) {
-		secret, buildErr := utils.BuildSecret(item, value, pluginName)
+	fragment.Raw += utils.CxFileEndMarker + "\n"
+
+	values := e.detector.Detect(fragment)
+	for idx, value := range values {
+		secret, buildErr := utils.BuildSecret(item, idx, values, value, pluginName)
 		if buildErr != nil {
 			return fmt.Errorf("failed to build secret: %w", buildErr)
 		}
