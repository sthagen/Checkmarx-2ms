package engine

import (
	"bufio"
	"bytes"
	"context"
	"fmt"
	"io"
	"os"
	"regexp"
	"strings"
	"sync"
	"text/tabwriter"

	"github.com/checkmarx/2ms/engine/rules"
	"github.com/checkmarx/2ms/engine/score"
	"github.com/checkmarx/2ms/engine/utils"
	"github.com/checkmarx/2ms/engine/validation"
	"github.com/checkmarx/2ms/lib/secrets"
	"github.com/checkmarx/2ms/plugins"
	"github.com/h2non/filetype"
	"github.com/rs/zerolog/log"
	"github.com/spf13/cobra"
	"github.com/zricethezav/gitleaks/v8/config"
	"github.com/zricethezav/gitleaks/v8/detect"
	"golang.org/x/sync/semaphore"
)

type Engine struct {
	rules              map[string]config.Rule
	rulesBaseRiskScore map[string]float64
	detector           detect.Detector
	validator          validation.Validator

	ignoredIds    []string
	allowedValues []string
}

const (
	customRegexRuleIdFormat = "custom-regex-%d"
	ChunkSize               = 100 * 1_000     // 100kb
	MaxPeekSize             = 25 * 1_000      // 25kb
	SmallFileThreshold      = 1 * 1024 * 1024 // 1MB
)

var (
	// Hols the buffer for reading chunks
	bufPool = sync.Pool{
		New: func() interface{} { return make([]byte, ChunkSize) },
	}
	// Holds the buffer for peeking
	peekBufPool = sync.Pool{
		New: func() interface{} {
			// pre-allocate enough capacity for initial chunk + peek
			return bytes.NewBuffer(make([]byte, 0, ChunkSize+MaxPeekSize))
		},
	}
)

type EngineConfig struct {
	SelectedList []string
	IgnoreList   []string
	SpecialList  []string

	MaxTargetMegabytes int

	IgnoredIds    []string
	AllowedValues []string
}

func Init(engineConfig EngineConfig) (*Engine, error) {
	selectedRules := rules.FilterRules(engineConfig.SelectedList, engineConfig.IgnoreList, engineConfig.SpecialList)
	if len(*selectedRules) == 0 {
		return nil, fmt.Errorf("no rules were selected")
	}

	rulesToBeApplied := make(map[string]config.Rule)
	rulesBaseRiskScore := make(map[string]float64)
	keywords := []string{}
	for _, rule := range *selectedRules {
		rulesToBeApplied[rule.Rule.RuleID] = rule.Rule
		rulesBaseRiskScore[rule.Rule.RuleID] = score.GetBaseRiskScore(rule.ScoreParameters.Category, rule.ScoreParameters.RuleType)
		for _, keyword := range rule.Rule.Keywords {
			keywords = append(keywords, strings.ToLower(keyword))
		}
	}
	cfg.Rules = rulesToBeApplied
	cfg.Keywords = keywords

	detector := detect.NewDetector(cfg)
	detector.MaxTargetMegaBytes = engineConfig.MaxTargetMegabytes

	return &Engine{
		rules:              rulesToBeApplied,
		rulesBaseRiskScore: rulesBaseRiskScore,
		detector:           *detector,
		validator:          *validation.NewValidator(),

		ignoredIds:    engineConfig.IgnoredIds,
		allowedValues: engineConfig.AllowedValues,
	}, nil
}

func (e *Engine) Detect(item plugins.ISourceItem, secretsChannel chan *secrets.Secret) error {
	fragment := detect.Fragment{
		Raw:      *item.GetContent(),
		FilePath: item.GetSource(),
	}
<<<<<<< HEAD

	return e.DetectSecrets(item, fragment, secretsChannel)
}

func (e *Engine) DetectFile(ctx context.Context, item plugins.ISourceItem, secretsChannel chan *secrets.Secret,
	memoryBudget int64, sem *semaphore.Weighted) error {

	fi, err := os.Stat(item.GetSource())
	if err != nil {
		return fmt.Errorf("failed to stat %q: %w", item.GetSource(), err)
	}
	// Check if file size exceeds the limit
	fileSize := fi.Size()
	if e.detector.MaxTargetMegaBytes > 0 {
		rawLength := fileSize / 1000000 // convert to MB
		if rawLength > int64(e.detector.MaxTargetMegaBytes) {
			log.Debug().
				Int64("size", rawLength).
				Msg("Skipping file: exceeds --max-target-megabytes")
			return nil
		}
	}

	// Check if file size exceeds the file threshold, if so, use chunking, if not, read the whole file
	if fileSize > SmallFileThreshold {
		// 2 * ChunkSize    // raw read buffer + bufio.Reader’s internal slice
		// + (ChunkSize+MaxPeekSize)  // peekBuf backing slice
		// + (ChunkSize+MaxPeekSize)  // chunkStr copy
		weight := int64(4*ChunkSize + 2*MaxPeekSize)
		if weight > memoryBudget {
			return fmt.Errorf("buffer size %d exceeds memory budget %d", weight, memoryBudget)
		}

		if err := sem.Acquire(ctx, weight); err != nil {
			return fmt.Errorf("failed to acquire semaphore: %w", err)
		}
		defer sem.Release(weight)

		return e.DetectChunks(item, secretsChannel)
	} else {
		weight := fileSize * 2 // 2x for the data file bytes and its conversion to string
		if weight > memoryBudget {
			return fmt.Errorf("buffer size %d exceeds memory budget %d", weight, memoryBudget)
=======
	gitInfo := item.GetGitInfo()
	for _, value := range e.detector.Detect(fragment) {
		itemId := getFindingId(item, value)
		var startLine, endLine int
		var err error
		if pluginName == "filesystem" {
			startLine = value.StartLine + 1
			endLine = value.EndLine + 1
		} else if pluginName == "git" {
			startLine, endLine, err = plugins.GetGitStartAndEndLine(gitInfo, value.StartLine, value.EndLine)
			if err != nil {
				errors <- fmt.Errorf("failed to get git lines for source %s: %w", item.GetSource(), err)
				return
			}
		} else {
			startLine = value.StartLine
			endLine = value.EndLine
>>>>>>> 6e8f2464
		}

		if err := sem.Acquire(ctx, weight); err != nil {
			return fmt.Errorf("failed to acquire semaphore: %w", err)
		}
		defer sem.Release(weight)

		data, err := os.ReadFile(item.GetSource())
		if err != nil {
			return fmt.Errorf("read small file %q: %w", item.GetSource(), err)
		}
		fragment := detect.Fragment{
			Raw:      string(data),
			FilePath: item.GetSource(),
		}
		return e.DetectSecrets(item, fragment, secretsChannel)
	}
}

func (e *Engine) DetectChunks(item plugins.ISourceItem, secretsChannel chan *secrets.Secret) error {
	f, err := os.Open(item.GetSource())
	if err != nil {
		return fmt.Errorf("failed to open file %s: %w", item.GetSource(), err)
	}
	defer func() {
		_ = f.Close()
	}()

	reader := bufio.NewReaderSize(f, ChunkSize)
	totalLines := 0

	for {
		// Reuse the buffer from the pool
		buf := bufPool.Get().([]byte)
		n, err := reader.Read(buf)

		// "Callers should always process the n > 0 bytes returned before considering the error err."
		// https://pkg.go.dev/io#Reader
		if n > 0 {
			// Only check the filetype at the start of file
			if totalLines == 0 {
				// TODO: could other optimizations be introduced here?
				if mimetype, err := filetype.Match(buf[:n]); err != nil {
					return nil // could not determine file type
				} else if mimetype.MIME.Type == "application" {
					return nil // skip binary files
				}
			}

			// Use a separate buffer for peeking
			peekBuf := peekBufPool.Get().(*bytes.Buffer)
			peekBuf.Reset()
			peekBuf.Write(buf[:n]) // seed with what we've read

			// Try to split chunks across large areas of whitespace, if possible
			if readErr := utils.ReadUntilSafeBoundary(reader, n, MaxPeekSize, peekBuf); readErr != nil {
				// release before early return
				bufPool.Put(buf)
				peekBufPool.Put(peekBuf)
				return fmt.Errorf("failed to read file %s: %w", item.GetSource(), readErr)
			}

			// Count the number of newlines in this chunk
			chunkStr := peekBuf.String()
			linesInChunk := strings.Count(chunkStr, "\n")
			totalLines += linesInChunk

			fragment := detect.Fragment{
				Raw:      chunkStr,
				FilePath: item.GetSource(),
			}
			detectErr := e.DetectSecrets(item, fragment, secretsChannel)
			if detectErr != nil {
				// release before early return
				bufPool.Put(buf)
				peekBufPool.Put(peekBuf)
				return fmt.Errorf("failed to detect secrets in file %s: %w", item.GetSource(), detectErr)
			}

			// Put the peek buffer back into the pool
			peekBufPool.Put(peekBuf)
		}
		// Put the buffer back into the pool
		bufPool.Put(buf)

		if err != nil {
			if err == io.EOF {
				return nil
			}
			return fmt.Errorf("failed to read file %s: %w", item.GetSource(), err)
		}
	}
}

func (e *Engine) AddRegexRules(patterns []string) error {
	for idx, pattern := range patterns {
		regex, err := regexp.Compile(pattern)
		if err != nil {
			return fmt.Errorf("failed to compile regex rule %s: %w", pattern, err)
		}
		rule := config.Rule{
			Description: "Custom Regex Rule From User",
			RuleID:      fmt.Sprintf(customRegexRuleIdFormat, idx+1),
			Regex:       regex,
			Keywords:    []string{},
		}
		e.rules[rule.RuleID] = rule
	}
	return nil
}

func (e *Engine) RegisterForValidation(secret *secrets.Secret, wg *sync.WaitGroup) {
	defer wg.Done()
	e.validator.RegisterForValidation(secret)
}

func (e *Engine) Score(secret *secrets.Secret, validateFlag bool, wg *sync.WaitGroup) {
	defer wg.Done()
	validationStatus := secrets.UnknownResult // default validity
	if validateFlag {
		validationStatus = secret.ValidationStatus
	}
	secret.CvssScore = score.GetCvssScore(e.GetRuleBaseRiskScore(secret.RuleID), validationStatus)
}

func (e *Engine) Validate() {
	e.validator.Validate()
}

func (e *Engine) GetRuleBaseRiskScore(ruleId string) float64 {
	return e.rulesBaseRiskScore[ruleId]
}

func (e *Engine) DetectSecrets(item plugins.ISourceItem, fragment detect.Fragment, channel chan *secrets.Secret) error {
	for _, value := range e.detector.Detect(fragment) {
		// Build secret
		secret, buildErr := utils.BuildSecret(item, value)
		if buildErr != nil {
			return fmt.Errorf("failed to build secret: %w", buildErr)
		}
		if !utils.IsSecretIgnored(secret, &e.ignoredIds, &e.allowedValues) {
			channel <- secret
		} else {
			log.Debug().Msgf("Secret %s was ignored", secret.ID)
		}
	}
	return nil
}

func GetRulesCommand(engineConfig *EngineConfig) *cobra.Command {
	canValidateDisplay := map[bool]string{
		true:  "V",
		false: "",
	}

	return &cobra.Command{
		Use:   "rules",
		Short: "List all rules",
		Long:  `List all rules`,
		RunE: func(cmd *cobra.Command, args []string) error {

			rules := rules.FilterRules(engineConfig.SelectedList, engineConfig.IgnoreList, engineConfig.SpecialList)

			tab := tabwriter.NewWriter(os.Stdout, 1, 2, 2, ' ', 0)

			fmt.Fprintln(tab, "Name\tDescription\tTags\tValidity Check")
			fmt.Fprintln(tab, "----\t----\t----\t----")
			for _, rule := range *rules {
				fmt.Fprintf(
					tab,
					"%s\t%s\t%s\t%s\n",
					rule.Rule.RuleID,
					rule.Rule.Description,
					strings.Join(rule.Tags, ","),
					canValidateDisplay[validation.IsCanValidateRule(rule.Rule.RuleID)],
				)
			}
			if err := tab.Flush(); err != nil {
				return err
			}

			return nil
		},
	}
}<|MERGE_RESOLUTION|>--- conflicted
+++ resolved
@@ -101,14 +101,13 @@
 	}, nil
 }
 
-func (e *Engine) Detect(item plugins.ISourceItem, secretsChannel chan *secrets.Secret) error {
+func (e *Engine) Detect(item plugins.ISourceItem, secretsChannel chan *secrets.Secret, pluginName string) error {
 	fragment := detect.Fragment{
 		Raw:      *item.GetContent(),
 		FilePath: item.GetSource(),
 	}
-<<<<<<< HEAD
-
-	return e.DetectSecrets(item, fragment, secretsChannel)
+
+	return e.DetectSecrets(item, fragment, secretsChannel, pluginName)
 }
 
 func (e *Engine) DetectFile(ctx context.Context, item plugins.ISourceItem, secretsChannel chan *secrets.Secret,
@@ -150,25 +149,6 @@
 		weight := fileSize * 2 // 2x for the data file bytes and its conversion to string
 		if weight > memoryBudget {
 			return fmt.Errorf("buffer size %d exceeds memory budget %d", weight, memoryBudget)
-=======
-	gitInfo := item.GetGitInfo()
-	for _, value := range e.detector.Detect(fragment) {
-		itemId := getFindingId(item, value)
-		var startLine, endLine int
-		var err error
-		if pluginName == "filesystem" {
-			startLine = value.StartLine + 1
-			endLine = value.EndLine + 1
-		} else if pluginName == "git" {
-			startLine, endLine, err = plugins.GetGitStartAndEndLine(gitInfo, value.StartLine, value.EndLine)
-			if err != nil {
-				errors <- fmt.Errorf("failed to get git lines for source %s: %w", item.GetSource(), err)
-				return
-			}
-		} else {
-			startLine = value.StartLine
-			endLine = value.EndLine
->>>>>>> 6e8f2464
 		}
 
 		if err := sem.Acquire(ctx, weight); err != nil {
@@ -184,7 +164,7 @@
 			Raw:      string(data),
 			FilePath: item.GetSource(),
 		}
-		return e.DetectSecrets(item, fragment, secretsChannel)
+		return e.DetectSecrets(item, fragment, secretsChannel, "filesystem")
 	}
 }
 
@@ -240,7 +220,7 @@
 				Raw:      chunkStr,
 				FilePath: item.GetSource(),
 			}
-			detectErr := e.DetectSecrets(item, fragment, secretsChannel)
+			detectErr := e.DetectSecrets(item, fragment, secretsChannel, "filesystem")
 			if detectErr != nil {
 				// release before early return
 				bufPool.Put(buf)
@@ -302,15 +282,16 @@
 	return e.rulesBaseRiskScore[ruleId]
 }
 
-func (e *Engine) DetectSecrets(item plugins.ISourceItem, fragment detect.Fragment, channel chan *secrets.Secret) error {
+func (e *Engine) DetectSecrets(item plugins.ISourceItem, fragment detect.Fragment, secrets chan *secrets.Secret,
+	pluginName string) error {
 	for _, value := range e.detector.Detect(fragment) {
 		// Build secret
-		secret, buildErr := utils.BuildSecret(item, value)
+		secret, buildErr := utils.BuildSecret(item, value, pluginName)
 		if buildErr != nil {
 			return fmt.Errorf("failed to build secret: %w", buildErr)
 		}
 		if !utils.IsSecretIgnored(secret, &e.ignoredIds, &e.allowedValues) {
-			channel <- secret
+			secrets <- secret
 		} else {
 			log.Debug().Msgf("Secret %s was ignored", secret.ID)
 		}
